/* Copyright 2015 Peter Goodman (peter@trailofbits.com), all rights reserved. */

#define _XOPEN_SOURCE

#include <cstdint>
#include <cstdlib>
#include <cstring>
#include <iostream>
#include <map>
#include <string>
#include <type_traits>
#include <vector>

#include <glog/logging.h>
#include <gtest/gtest.h>

#include <setjmp.h>
#include <signal.h>
#include <ucontext.h>

#include "tests/X86/Test.h"

#include "remill/Arch/X86/Runtime/State.h"

namespace {

typedef void (*LiftedFunc)(State *);

struct alignas(128) Stack {
  uint8_t _redzone1[128];
  uint8_t bytes[(SIGSTKSZ / 128) * 128];
  uint8_t _redzone2[128];
};

// Native test case code executes off of `gStack`. The state of the stack
// after executing this code is saved in `gBackupStack`. Lifted test case
// code executes off of the normal runtime stack, but emulates operations
// that act on `gStack`.
static Stack gRandomStack;
static Stack gLiftedStack;
static Stack gNativeStack;
static Stack gSigStack;

static Flags gRflagsOff;
static Flags gRflagsOn;
static Flags gRflagsInitial;

static const auto gStackBase = reinterpret_cast<uintptr_t>(
    &(gLiftedStack.bytes[0]));

static const auto gStackLimit = reinterpret_cast<uintptr_t>(
    &(gLiftedStack._redzone2[0]));

template <typename T>
NEVER_INLINE static T &AccessMemory(addr_t addr) {
  if (!(addr >= gStackBase && (addr + sizeof(T)) <= gStackLimit)) {
    EXPECT_TRUE(!"Memory access falls outside the valid range of the stack.");
  }
  return *reinterpret_cast<T *>(static_cast<uintptr_t>(addr));
}

// Used to handle exceptions in instructions.
static sigjmp_buf gJmpBuf;
static sigjmp_buf gUnsupportedInstrBuf;

// Used to mask the registers from a signal context when we've caught an error.
static uintptr_t gRegMask32 = 0;
static uintptr_t gRegMask64 = 0;

// Are we running in a native test case or a lifted one?
static bool gInNativeTest = false;

// Long doubles may be represented as 16-byte values depending on LLVM's
// `DataLayout`, so we marshal into this format.
struct alignas(16) LongDoubleStorage {
  float80_t val;
  uint16_t padding;
} __attribute__((packed));

static_assert(16 == sizeof(LongDoubleStorage),
              "Invalid structure packing of `LongDoubleStorage`");

extern "C" {

// Used to record the FPU. We will use this to migrate native X87 or MMX
// state into the `State` structure.
FPU gFPU = {};

// Native state before we run the native test case. We then use this as the
// initial state for the lifted testcase. The lifted test case code mutates
// this, and we require that after running the lifted testcase, `gStateBefore`
// matches `gStateAfter`,
std::aligned_storage<sizeof(State), alignof(State)>::type gLiftedState;

// Native state after running the native test case.
std::aligned_storage<sizeof(State), alignof(State)>::type gNativeState;

// Address of the native test to run. The `InvokeTestCase` function saves
// the native program state but then needs a way to figure out where to go
// without storing that information in any register. So what we do is we
// store it here and indirectly `JMP` into the native test case code after
// saving the machine state to `gStateBefore`.
uintptr_t gTestToRun = 0;

// Used for swapping the stack pointer between `gStack` and the normal
// call stack. This lets us run both native and lifted testcase code on
// the same stack.
uint8_t *gStackSwitcher = nullptr;

// We need to capture the native flags state, and so we need a `PUSHFQ`.
// Unfortunately, this will be done on the 'recording' stack (`gStack`) in
// the native execution, and no corresponding operation like this is done in
// the lifted execution. What we need to do is save the value just below the
// top of the stack before the `PUSHFQ` clobbers it, then after we've recorded
// the native flags we restore what was clobbered by `PUSHFQ`.
uint64_t gStackSaveSlot = 0;

// Invoke a native test case addressed by `gTestToRun` and store the machine
// state before and after executing the test in `gStateBefore` and
// `gStateAfter`, respectively.
extern void InvokeTestCase(uint64_t, uint64_t, uint64_t);

// Address computation intrinsic. This is only used for non-zero
// `address_space`d memory accesses.
NEVER_INLINE addr_t __remill_compute_address(addr_t addr, addr_t segment) {
  (void) segment;
  return addr;
}

NEVER_INLINE addr_t __remill_create_program_counter(addr_t pc) {
  return pc;
}

#define MAKE_RW_MEMORY(size) \
  NEVER_INLINE uint ## size ## _t  __remill_read_memory_ ## size( \
     Memory *, addr_t addr) {\
    return AccessMemory<uint ## size ## _t>(addr); \
  } \
  NEVER_INLINE Memory *__remill_write_memory_ ## size ( \
      Memory *, addr_t addr, const uint ## size ## _t in) { \
    AccessMemory<uint ## size ## _t>(addr) = in; \
    return nullptr; \
  }

#define MAKE_RW_FP_MEMORY(size) \
  NEVER_INLINE float ## size ## _t __remill_read_memory_f ## size( \
      Memory *, addr_t addr) { \
    return AccessMemory<float ## size ## _t>(addr); \
  } \
  NEVER_INLINE Memory *__remill_write_memory_f ## size (\
      Memory *, addr_t addr, float ## size ## _t in) { \
    AccessMemory<float ## size ## _t>(addr) = in; \
    return nullptr; \
  }

MAKE_RW_MEMORY(8)
MAKE_RW_MEMORY(16)
MAKE_RW_MEMORY(32)
MAKE_RW_MEMORY(64)

MAKE_RW_FP_MEMORY(32)
MAKE_RW_FP_MEMORY(64)

NEVER_INLINE float64_t __remill_read_memory_f80(Memory *, addr_t addr) {
  LongDoubleStorage storage;
  storage.val = AccessMemory<float80_t>(addr);
  auto val_long = *reinterpret_cast<long double *>(&storage);
  return static_cast<float64_t>(val_long);
}

NEVER_INLINE Memory *__remill_write_memory_f80(
    Memory *memory, addr_t addr, float64_t val) {
  LongDoubleStorage storage;
  auto val_long = static_cast<long double>(val);
  memcpy(&storage, &val_long, sizeof(val_long));
  AccessMemory<float80_t>(addr) = storage.val;
  return memory;
}

Memory *__remill_barrier_load_load(Memory *) { return nullptr; }
Memory *__remill_barrier_load_store(Memory *) { return nullptr; }
Memory *__remill_barrier_store_load(Memory *) { return nullptr; }
Memory *__remill_barrier_store_store(Memory *) { return nullptr; }
Memory *__remill_atomic_begin(Memory *) { return nullptr; }
Memory *__remill_atomic_end(Memory *) { return nullptr; }

void __remill_defer_inlining(void) {}

//// Control-flow intrinsics.
//void __remill_attach(State &, Memory *, addr_t) {
//
//}

// Control-flow intrinsics.
void __remill_detach(State &, Memory *, addr_t) {
  // This is where we want to end up.
}

void __remill_error(State &, Memory *, addr_t) {
  siglongjmp(gJmpBuf, 0);
}

void __remill_read_cpu_features(State &state, Memory *, addr_t) {
  asm volatile(
      "cpuid"
      : "=a"(state.gpr.rax.qword),
        "=b"(state.gpr.rbx.qword),
        "=c"(state.gpr.rcx.qword),
        "=d"(state.gpr.rdx.qword)
      : "a"(state.gpr.rax.qword),
        "b"(state.gpr.rbx.qword),
        "c"(state.gpr.rcx.qword),
        "d"(state.gpr.rdx.qword)
  );
}

void __remill_function_call(State &, Memory *, addr_t) {
  __builtin_unreachable();
}

void __remill_function_return(State &, Memory *, addr_t) {
  __builtin_unreachable();
}

void __remill_jump(State &, Memory *, addr_t) {
  __builtin_unreachable();
}

//addr_t __remill_conditional_branch(
//    bool cond, addr_t addr_true, addr_t addr_false) {
//  return cond ? addr_true : addr_false;
//}

void __remill_system_call(State &, Memory *, addr_t) {
  __builtin_unreachable();
}

void __remill_system_return(State &, Memory *, addr_t) {
  __builtin_unreachable();
}

void __remill_interrupt_call(State &, Memory *, addr_t) {
  __builtin_unreachable();
}

void __remill_interrupt_return(State &, Memory *, addr_t) {
  __builtin_unreachable();
}

bool __remill_undefined_bool(void) {
  return false;
}

uint8_t __remill_undefined_8(void) {
  return 0;
}

uint16_t __remill_undefined_16(void) {
  return 0;
}

uint32_t __remill_undefined_32(void) {
  return 0;
}

uint64_t __remill_undefined_64(void) {
  return 0;
}

float32_t __remill_undefined_f32(void) {
  return 0.0;
}

float64_t __remill_undefined_f64(void) {
  return 0.0;
}

// Marks `mem` as being used. This is used for making sure certain symbols are
// kept around through optimization, and makes sure that optimization doesn't
// perform dead-argument elimination on any of the intrinsics.
void __remill_mark_as_used(void *mem) {
  asm("" :: "m"(mem));
}

}  // extern C

// Mapping of test name to translated function.
static std::map<std::string, const NamedBlock *> gTranslatedFuncs;

static std::vector<const test::TestInfo *> gTests;

static void InitFlags(void) {
  asm(
      "pushfq;"
      "pushfq;"
      "pushfq;"
      "pop %0;"
      "pop %1;"
      "pop %2;"
      :
      : "m"(gRflagsOn),
        "m"(gRflagsOff),
        "m"(gRflagsInitial));

  gRflagsOn.cf = true;
  gRflagsOn.pf = true;
  gRflagsOn.af = true;
  gRflagsOn.zf = true;
  gRflagsOn.sf = true;
  gRflagsOn.df = true;
  gRflagsOn.of = true;

  gRflagsOff.cf = false;
  gRflagsOff.pf = false;
  gRflagsOff.af = false;
  gRflagsOff.zf = false;
  gRflagsOff.sf = false;
  gRflagsOff.df = false;
  gRflagsOff.of = false;
}

// Convert some native state, stored in various ways, into the `State` structure
// type.
static void ImportX87State(State *state) {

  // Looks like MMX state.
  if (kFPUAbridgedTagValid == gFPU.fxsave.abridged_ftw.r0 &&
      kFPUAbridgedTagValid == gFPU.fxsave.abridged_ftw.r1 &&
      kFPUAbridgedTagValid == gFPU.fxsave.abridged_ftw.r2 &&
      kFPUAbridgedTagValid == gFPU.fxsave.abridged_ftw.r3 &&
      kFPUAbridgedTagValid == gFPU.fxsave.abridged_ftw.r4 &&
      kFPUAbridgedTagValid == gFPU.fxsave.abridged_ftw.r5 &&
      kFPUAbridgedTagValid == gFPU.fxsave.abridged_ftw.r6 &&
      kFPUAbridgedTagValid == gFPU.fxsave.abridged_ftw.r7) {

    LOG(INFO) << "Importing MMX state.";

    // Copy over the MMX data. A good guess for MMX data is that the the
    // value looks like its infinity.
    for (size_t i = 0; i < 8; ++i) {
      if (static_cast<uint16_t>(0xFFFFU) == gFPU.st[i].infinity) {
<<<<<<< HEAD
        state->mmx.mmx[i].val.qwords.elems[0] = gFPU.st[i].mmx;
=======
        state->mmx.elems[i].val.qwords.elems[0] = gFPU.st[i].mmx;
>>>>>>> 1bf8bd5b
      }
    }

  // Looks like X87 state.
  } else {
    LOG(INFO) << "Importing FPU state.";

    auto top = static_cast<size_t>(gFPU.swd.top);
    for (size_t i = 0; i < 8; ++i) {
      auto st = *reinterpret_cast<long double *>(&(gFPU.st[i].st));
<<<<<<< HEAD
      state->st.element[i].val = static_cast<float64_t>(st);
=======
      state->st.elems[i].val = static_cast<float64_t>(st);
>>>>>>> 1bf8bd5b
    }
  }
}

// Resets the flags to sane defaults. This will disable the trap flag, the
// alignment check flag, and the CPUID capability flag.
static void ResetFlags(void) {
  asm("push %0; popfq;" : : "m"(gRflagsInitial));
}

}  // namespace

class InstrTest : public ::testing::TestWithParam<const test::TestInfo *> {};

template <typename T>
inline static bool operator==(const T &a, const T &b) {
  return !memcmp(&a, &b, sizeof(a));
}

template <typename T>
inline static bool operator!=(const T &a, const T &b) {
  return !!memcmp(&a, &b, sizeof(a));
}

static void RunWithFlags(const test::TestInfo *info,
                         Flags flags,
                         std::string desc,
                         uint64_t arg1,
                         uint64_t arg2,
                         uint64_t arg3) {
  LOG(INFO) << "Testing instruction: " << info->test_name << ": " << desc;
  if (sigsetjmp(gUnsupportedInstrBuf, true)) {
    LOG(INFO) << "Unsupported instruction " << info->test_name;
    return;
  }

  // Set up the GPR mask just in case an error occurs when we execute this
  // instruction.
  if (64 == ADDRESS_SIZE_BITS) {
    gRegMask32 = std::numeric_limits<uint64_t>::max();
    gRegMask64 = gRegMask32;
  } else {
    gRegMask32 = std::numeric_limits<uint32_t>::max();
    gRegMask64 = 0;
  }

  memcpy(&gLiftedStack, &gRandomStack, sizeof(gLiftedStack));
  memset(&gLiftedState, 0, sizeof(gLiftedState));
  memset(&gNativeState, 0, sizeof(gNativeState));

  auto lifted_state = reinterpret_cast<State *>(&gLiftedState);
  auto native_state = reinterpret_cast<State *>(&gNativeState);

  // This will be used to initialize the native flags state before executing
  // the native test.
  lifted_state->rflag = flags;

  // Set up the run's info.
  gTestToRun = info->test_begin;
  gStackSwitcher = &(gLiftedStack._redzone2[0]);

  ResetFlags();

  // This will execute on `gStack`. The mechanism behind this is that the
  // stack pointer is swapped with `gStackSwitcher`. The idea here is that
  // we want to run the native and lifted testcases on the same stack so that
  // we can compare that they both operate on the stack in the same ways.
  auto native_test_faulted = false;
  if (!sigsetjmp(gJmpBuf, true)) {
    gInNativeTest = true;
    InvokeTestCase(arg1, arg2, arg3);
  } else {
    native_test_faulted = true;
  }

  ImportX87State(native_state);
  ResetFlags();

  // Copy out whatever was recorded on the stack so that we can compare it
  // with how the lifted program mutates the stack.
  memcpy(&gNativeStack, &gLiftedStack, sizeof(gLiftedStack));
  memcpy(&gLiftedStack, &gRandomStack, sizeof(gLiftedStack));

  auto lifted_func = gTranslatedFuncs[info->test_name]->lifted_func;

  // This will execute on our stack but the lifted code will operate on
  // `gStack`. The mechanism behind this is that `gStateBefore` is the native
  // program state recorded before executing the native testcase, but after
  // swapping execution to operate on `gStack`.
  if (!sigsetjmp(gJmpBuf, true)) {
    gInNativeTest = false;
    lifted_func(*lifted_state, nullptr,
                static_cast<addr_t>(lifted_state->gpr.rip.qword));
  } else {
    EXPECT_TRUE(native_test_faulted);
  }

  ResetFlags();

  // Don't compare the program counters. The code that is lifted is equivalent
  // to the code that is tested but because they are part of separate binaries
  // it means that there is not necessarily any relation between their values.
  //
  // This also lets us compare 32-bit-only lifted code with 32-bit only
  // testcases, where the native 32-bit code actually emulates the 32-bit
  // behavior in 64-bit (because all of this code is compiled as 64-bit).
  lifted_state->gpr.rip.qword = 0;
  native_state->gpr.rip.qword = 0;

  // Copy the aflags state back into the rflags state.
  lifted_state->rflag.cf = lifted_state->aflag.cf;
  lifted_state->rflag.pf = lifted_state->aflag.pf;
  lifted_state->rflag.af = lifted_state->aflag.af;
  lifted_state->rflag.zf = lifted_state->aflag.zf;
  lifted_state->rflag.sf = lifted_state->aflag.sf;
  lifted_state->rflag.df = lifted_state->aflag.df;
  lifted_state->rflag.of = lifted_state->aflag.of;

  // No longer want to compare these.
  memset(&(native_state->aflag), 0, sizeof(native_state->aflag));
  memset(&(lifted_state->aflag), 0, sizeof(lifted_state->aflag));

  // Only compare the non-undefined flags state.
  native_state->rflag.flat |= info->ignored_flags_mask;
  lifted_state->rflag.flat |= info->ignored_flags_mask;

  // Only compare generic flags.
  native_state->rflag.flat &= 0x0ED7UL;
  lifted_state->rflag.flat &= 0x0ED7UL;

  // Compare the register states.
  for (auto i = 0UL; i < kNumVecRegisters; ++i) {
    EXPECT_TRUE(lifted_state->vec[i] == native_state->vec[i]);
  }
  EXPECT_TRUE(lifted_state->aflag == native_state->aflag);
  EXPECT_TRUE(lifted_state->rflag == native_state->rflag);
  EXPECT_TRUE(lifted_state->seg == native_state->seg);
  EXPECT_TRUE(lifted_state->gpr == native_state->gpr);
  if (gLiftedState != gNativeState) {
    EXPECT_TRUE(!"Lifted and native states did not match.");
  }
  if (gLiftedStack != gNativeStack) {
    EXPECT_TRUE(!"Lifted and native stacks did not match.");
  }
}

TEST_P(InstrTest, SemanticsMatchNative) {
  auto info = GetParam();
  for (auto args = info->args_begin;
       args < info->args_end;
       args += info->num_args) {
    std::stringstream ss;
    if (1 <= info->num_args) {
      ss << "args: 0x" << std::hex << args[0];
      if (2 <= info->num_args) {
        ss << ", 0x" << std::hex << args[1];
        if (3 <= info->num_args) {
          ss << ", 0x" << std::hex << args[3];
        }
      }
      ss << ";" << std::dec;
    }
    auto desc = ss.str();
    RunWithFlags(info, gRflagsOn, desc + " aflags on", args[0], args[1], args[2]);
    RunWithFlags(info, gRflagsOff, desc + " aflags off", args[0], args[1], args[2]);
  }
}

INSTANTIATE_TEST_CASE_P(
    GeneralInstrTest,
    InstrTest,
    testing::ValuesIn(gTests));

// Recover from a signal.
static void RecoverFromError(int sig_num, siginfo_t *, void *context_) {
  if (gInNativeTest) {
    memcpy(&gNativeState, &gLiftedState, sizeof(State));

    auto context = reinterpret_cast<ucontext_t *>(context_);
    auto native_state = reinterpret_cast<State *>(&gNativeState);
#ifdef __APPLE__
    const auto mcontext = context->uc_mcontext;
    const auto &ss = mcontext->__ss;
    native_state->gpr.rax.qword = ss.__rax & gRegMask32;
    native_state->gpr.rbx.qword = ss.__rbx & gRegMask32;
    native_state->gpr.rcx.qword = ss.__rcx & gRegMask32;
    native_state->gpr.rdx.qword = ss.__rdx & gRegMask32;
    native_state->gpr.rsi.qword = ss.__rsi & gRegMask32;
    native_state->gpr.rdi.qword = ss.__rdi & gRegMask32;
    native_state->gpr.rbp.qword = ss.__rbp & gRegMask32;
    native_state->gpr.rsp.qword = ss.__rsp & gRegMask32;
    native_state->gpr.r8.qword = ss.__r8 & gRegMask64;
    native_state->gpr.r9.qword = ss.__r9 & gRegMask64;
    native_state->gpr.r10.qword = ss.__r10 & gRegMask64;
    native_state->gpr.r11.qword = ss.__r11 & gRegMask64;
    native_state->gpr.r12.qword = ss.__r12 & gRegMask64;
    native_state->gpr.r13.qword = ss.__r13 & gRegMask64;
    native_state->gpr.r14.qword = ss.__r14 & gRegMask64;
    native_state->gpr.r15.qword = ss.__r15 & gRegMask64;
    native_state->rflag.flat = ss.__rflags;
    memcpy(&gFPU, &(mcontext->__fs), sizeof(gFPU));
#else
    const auto &mcontext = context->uc_mcontext;

    native_state->gpr.rax.qword = mcontext.gregs[REG_RAX] & gRegMask32;
    native_state->gpr.rbx.qword = mcontext.gregs[REG_RBX] & gRegMask32;
    native_state->gpr.rcx.qword = mcontext.gregs[REG_RCX] & gRegMask32;
    native_state->gpr.rdx.qword = mcontext.gregs[REG_RDX] & gRegMask32;
    native_state->gpr.rsi.qword = mcontext.gregs[REG_RSI] & gRegMask32;
    native_state->gpr.rdi.qword = mcontext.gregs[REG_RDI] & gRegMask32;
    native_state->gpr.rbp.qword = mcontext.gregs[REG_RBP] & gRegMask32;
    native_state->gpr.rsp.qword = mcontext.gregs[REG_RSP] & gRegMask32;

    native_state->gpr.r8.qword = mcontext.gregs[REG_R8] & gRegMask64;
    native_state->gpr.r9.qword = mcontext.gregs[REG_R9] & gRegMask64;
    native_state->gpr.r10.qword = mcontext.gregs[REG_R10] & gRegMask64;
    native_state->gpr.r11.qword = mcontext.gregs[REG_R11] & gRegMask64;
    native_state->gpr.r12.qword = mcontext.gregs[REG_R12] & gRegMask64;
    native_state->gpr.r13.qword = mcontext.gregs[REG_R13] & gRegMask64;
    native_state->gpr.r14.qword = mcontext.gregs[REG_R14] & gRegMask64;
    native_state->gpr.r15.qword = mcontext.gregs[REG_R15] & gRegMask64;
    native_state->rflag.flat = context->uc_mcontext.gregs[REG_EFL];
    memcpy(&gFPU, context->uc_mcontext.fpregs, sizeof(gFPU));
#endif  // __APPLE__
  }
  siglongjmp(gJmpBuf, 0);
}

static void ConsumeTrap(int, siginfo_t *, void *) {

}

static void HandleUnsupportedInstruction(int, siginfo_t *, void *) {
  siglongjmp(gUnsupportedInstrBuf, 0);
}

typedef void (SignalHandler) (int, siginfo_t *, void *);
static void HandleSignal(int sig_num, SignalHandler *handler) {
  struct sigaction sig;
  sig.sa_sigaction = handler;
  sig.sa_flags = SA_SIGINFO | SA_ONSTACK;
#ifndef __APPLE__
  sig.sa_restorer = nullptr;
#endif  // __APPLE__
  sigfillset(&(sig.sa_mask));
  sigaction(sig_num, &sig, nullptr);
}

// Set up various signal handlers.
static void SetupSignals(void) {
  HandleSignal(SIGSEGV, RecoverFromError);
  HandleSignal(SIGBUS, RecoverFromError);
  HandleSignal(SIGFPE, RecoverFromError);
  HandleSignal(SIGTRAP, ConsumeTrap);
  HandleSignal(SIGILL, HandleUnsupportedInstruction);
#ifdef SIGSTKFLT
  HandleSignal(SIGSTKFLT, RecoverFromError);
#endif  // SIGSTKFLT
  sigset_t set;
  sigemptyset(&set);
  sigprocmask(SIG_SETMASK, &set, nullptr);

  stack_t sig_stack;
  sig_stack.ss_sp = &gSigStack;
  sig_stack.ss_size = SIGSTKSZ;
  sig_stack.ss_flags = 0;
  sigaltstack(&sig_stack, nullptr);
}

int main(int argc, char **argv) {
  google::ParseCommandLineFlags(&argc, &argv, true);
  google::InitGoogleLogging(argv[0]);

  InitFlags();

  // Populate the tests vector.
  for (auto i = 0U; ; ++i) {
    const auto &test = test::__x86_test_table_begin[i];
    if (&test >= &(test::__x86_test_table_end[0])) break;
    gTests.push_back(&test);
  }

  // Populate the random stack.
  memset(&gRandomStack, 0, sizeof(gRandomStack));
  for (auto &b : gRandomStack.bytes) {
    b = static_cast<uint8_t>(random());
  }

  for (auto test = &(__remill_exported_blocks[0]); test->name; ++test) {
    gTranslatedFuncs[test->name] = test;
  }

  testing::InitGoogleTest(&argc, argv);

  SetupSignals();
  return RUN_ALL_TESTS();
}<|MERGE_RESOLUTION|>--- conflicted
+++ resolved
@@ -339,11 +339,7 @@
     // value looks like its infinity.
     for (size_t i = 0; i < 8; ++i) {
       if (static_cast<uint16_t>(0xFFFFU) == gFPU.st[i].infinity) {
-<<<<<<< HEAD
-        state->mmx.mmx[i].val.qwords.elems[0] = gFPU.st[i].mmx;
-=======
         state->mmx.elems[i].val.qwords.elems[0] = gFPU.st[i].mmx;
->>>>>>> 1bf8bd5b
       }
     }
 
@@ -354,11 +350,7 @@
     auto top = static_cast<size_t>(gFPU.swd.top);
     for (size_t i = 0; i < 8; ++i) {
       auto st = *reinterpret_cast<long double *>(&(gFPU.st[i].st));
-<<<<<<< HEAD
-      state->st.element[i].val = static_cast<float64_t>(st);
-=======
       state->st.elems[i].val = static_cast<float64_t>(st);
->>>>>>> 1bf8bd5b
     }
   }
 }
